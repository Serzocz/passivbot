--- conflicted
+++ resolved
@@ -13,17 +13,11 @@
     """
 
     def __init__(self, config: dict):
-<<<<<<< HEAD
-        self.config = config
-        self.price_filepath = os.path.join(config["caches_dirpath"], f"{config['session_name']}_price_cache.npy")
-        self.buyer_maker_filepath = os.path.join(config["caches_dirpath"], f"{config['session_name']}_buyer_maker_cache.npy")
-=======
         self.fetch_delay_seconds = 0.75
         self.config = config
         self.price_filepath = os.path.join(config["caches_dirpath"], f"{config['session_name']}_price_cache.npy")
         self.buyer_maker_filepath = os.path.join(config["caches_dirpath"],
                                                  f"{config['session_name']}_buyer_maker_cache.npy")
->>>>>>> cc6c7ba8
         self.time_filepath = os.path.join(config["caches_dirpath"], f"{config['session_name']}_time_cache.npy")
         self.tick_filepath = os.path.join(config["caches_dirpath"], f"{config['session_name']}_ticks_cache.npy")
         try:
@@ -447,115 +441,6 @@
                 else:
                     chunks.insert(0, df)
                     df = pd.concat(chunks, axis=0)
-<<<<<<< HEAD
-                del chunks
-            print_(["Saving single file with", len(df), " ticks to", self.tick_filepath, "..."])
-            np.save(self.tick_filepath, df[["price", "is_buyer_maker", "timestamp"]])
-            print_(["Saved single file!"])
-        else:
-            for f in filenames:
-                start_time = int(f.split("_")[2])
-                end_time = int(f.split("_")[3].split(".")[0])
-                if (start_time <= self.start_time <= end_time) or (
-                        self.end_time != -1 and start_time <= self.end_time <= end_time):
-                    chunk = pd.read_csv(os.path.join(self.filepath, f),
-                                        dtype={"timestamp": np.int64, "price": np.float64},
-                                        usecols=["timestamp", "price"])
-                    if self.end_time != -1:
-                        chunk = chunk[(chunk['timestamp'] >= self.start_time) & (chunk['timestamp'] <= self.end_time)][
-                            ["price"]]
-                    else:
-                        chunk = chunk[(chunk['timestamp'] >= self.start_time)][["price"]]
-                else:
-                    chunk = pd.read_csv(os.path.join(self.filepath, f), dtype={"price": np.float64}, usecols=["price"])
-                chunks.append(chunk)
-                if len(chunks) >= 100:
-                    if df.empty:
-                        df = pd.concat(chunks, axis=0)
-                    else:
-                        chunks.insert(0, df)
-                        df = pd.concat(chunks, axis=0)
-                    chunks = []
-                print('\rloaded chunk of price data', f, ts_to_date(float(f.split("_")[2]) / 1000), end='     ')
-            print('\n')
-            if chunks:
-                if df.empty:
-                    df = pd.concat(chunks, axis=0)
-                else:
-                    chunks.insert(0, df)
-                    df = pd.concat(chunks, axis=0)
-                del chunks
-            print_(["Saving price file with", len(df), " ticks to", self.price_filepath, "..."])
-            np.save(self.price_filepath, df["price"])
-            print_(["Saved price file!"])
-
-            chunks = []
-            df = pd.DataFrame()
-            for f in filenames:
-                start_time = int(f.split("_")[2])
-                end_time = int(f.split("_")[3].split(".")[0])
-                if (start_time <= self.start_time <= end_time) or (
-                        self.end_time != -1 and start_time <= self.end_time <= end_time):
-                    chunk = pd.read_csv(os.path.join(self.filepath, f),
-                                        dtype={"timestamp": np.int64, "is_buyer_maker": np.int8},
-                                        usecols=["timestamp", "is_buyer_maker"])
-                    if self.end_time != -1:
-                        chunk = chunk[(chunk['timestamp'] >= self.start_time) & (chunk['timestamp'] <= self.end_time)][
-                            ["is_buyer_maker"]]
-                    else:
-                        chunk = chunk[(chunk['timestamp'] >= self.start_time)][["is_buyer_maker"]]
-                else:
-                    chunk = pd.read_csv(os.path.join(self.filepath, f), dtype={"is_buyer_maker": np.int8},
-                                        usecols=["is_buyer_maker"])
-                chunks.append(chunk)
-                if len(chunks) >= 100:
-                    if df.empty:
-                        df = pd.concat(chunks, axis=0)
-                    else:
-                        chunks.insert(0, df)
-                        df = pd.concat(chunks, axis=0)
-                    chunks = []
-                print('\rloaded chunk of buyer maker data', f, ts_to_date(float(f.split("_")[2]) / 1000), end='     ')
-            print('\n')
-            if chunks:
-                if df.empty:
-                    df = pd.concat(chunks, axis=0)
-                else:
-                    chunks.insert(0, df)
-                    df = pd.concat(chunks, axis=0)
-                del chunks
-            print_(["Saving buyer_maker file with", len(df), " ticks to", self.buyer_maker_filepath, "..."])
-            np.save(self.buyer_maker_filepath, df["is_buyer_maker"])
-            print_(["Saved buyer_maker file!"])
-
-            chunks = []
-            df = pd.DataFrame()
-            for f in filenames:
-                chunk = pd.read_csv(os.path.join(self.filepath, f), dtype=np.int64, usecols=["timestamp"])
-                if self.end_time != -1:
-                    chunk = chunk[(chunk['timestamp'] >= self.start_time) & (chunk['timestamp'] <= self.end_time)]
-                else:
-                    chunk = chunk[(chunk['timestamp'] >= self.start_time)]
-                chunks.append(chunk)
-                if len(chunks) >= 100:
-                    if df.empty:
-                        df = pd.concat(chunks, axis=0)
-                    else:
-                        chunks.insert(0, df)
-                        df = pd.concat(chunks, axis=0)
-                    chunks = []
-                print('\rloaded chunk of time data', f, ts_to_date(float(f.split("_")[2]) / 1000), end='     ')
-            print('\n')
-            if chunks:
-                if df.empty:
-                    df = pd.concat(chunks, axis=0)
-                else:
-                    chunks.insert(0, df)
-                    df = pd.concat(chunks, axis=0)
-                del chunks
-            print_(["Saving timestamp file with", len(df), " ticks to", self.time_filepath, "..."])
-            np.save(self.time_filepath, df["timestamp"])
-=======
                 chunks = []
             print('\rloaded chunk of data', f, ts_to_date(float(f.split("_")[2]) / 1000), end='     ')
         print('\n')
@@ -594,7 +479,6 @@
 
             print_(["Saving timestamp file with", len(df), " ticks to", self.time_filepath, "..."])
             np.save(self.time_filepath, compressed_ticks[:, 2])
->>>>>>> cc6c7ba8
             print_(["Saved timestamp file!"])
 
     async def get_ticks(self, single_file: bool = False) -> (np.ndarray, np.ndarray, np.ndarray):
@@ -605,11 +489,7 @@
         """
         if single_file:
             if os.path.exists(self.tick_filepath):
-<<<<<<< HEAD
-                print_(['Loading cached tick data'])
-=======
                 print_(['Loading cached tick data from', self.tick_filepath])
->>>>>>> cc6c7ba8
                 tick_data = np.load(self.tick_filepath)
                 return tick_data
             await self.download_ticks()
@@ -619,11 +499,7 @@
         else:
             if os.path.exists(self.price_filepath) and os.path.exists(self.buyer_maker_filepath) and \
                     os.path.exists(self.time_filepath):
-<<<<<<< HEAD
-                print_(['Loading cached tick data'])
-=======
                 print_(['Loading cached tick data from', self.tick_filepath])
->>>>>>> cc6c7ba8
                 price_data = np.load(self.price_filepath)
                 buyer_maker_data = np.load(self.buyer_maker_filepath)
                 time_data = np.load(self.time_filepath)
@@ -682,11 +558,7 @@
     config = hjson.load(open(config_name))
 
     end_date = config['end_date'] if config['end_date'] and config['end_date'] != -1 else ts_to_date(time())[:16]
-<<<<<<< HEAD
-    config['session_name'] = f"{config['start_date'].replace(' ', '').replace(':', '').replace('.', '')}_"\
-=======
     config['session_name'] = f"{config['start_date'].replace(' ', '').replace(':', '').replace('.', '')}_" \
->>>>>>> cc6c7ba8
                              f"{end_date.replace(' ', '').replace(':', '').replace('.', '')}"
 
     base_dirpath = os.path.join('backtests', config['exchange'], config['symbol'])
@@ -697,12 +569,8 @@
     if os.path.exists((mss := config['caches_dirpath'] + 'market_specific_settings.json')):
         market_specific_settings = json.load(open(mss))
     else:
-<<<<<<< HEAD
-        market_specific_settings = await fetch_market_specific_settings(config['exchange'], config['user'], config['symbol'])
-=======
         market_specific_settings = await fetch_market_specific_settings(config['exchange'], config['user'],
                                                                         config['symbol'])
->>>>>>> cc6c7ba8
         json.dump(market_specific_settings, open(mss, 'w'), indent=4)
     config.update(market_specific_settings)
 
