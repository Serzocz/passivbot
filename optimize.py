import asyncio
import glob
import json
import logging
import os
import pprint
import sys
from time import time
from typing import Union

import nevergrad as ng
import numpy as np
import pandas as pd
import ray
from ray import tune
from ray.tune.schedulers import AsyncHyperBandScheduler
from ray.tune.suggest import ConcurrencyLimiter
from ray.tune.suggest.nevergrad import NevergradSearch

<<<<<<< HEAD
from backtest import backtest, plot_wrap, prep_backtest_config, prepare_result, WFO
from downloader import Downloader
from jitted import round_
from passivbot import get_keys, make_get_filepath, ts_to_date
=======
from analyze import analyze_fills, get_empty_analysis, objective_function
from backtest import backtest, plot_wrap
from downloader import Downloader, prep_backtest_config
from jitted import round_
from passivbot import ts_to_date
>>>>>>> cc6c7ba8
from reporter import LogReporter
from walk_forward_optimization import WFO

os.environ['TUNE_GLOBAL_CHECKPOINT_S'] = '120'


def create_config(backtest_config: dict) -> dict:
    '''
    config = {k: backtest_config[k] for k in backtest_config
              if k in get_keys() + ['exchange', 'starting_balance']}
              #if k not in {'session_name', 'user', 'symbol', 'start_date', 'end_date', 'ranges'}}
    '''
    config = backtest_config
    for k in backtest_config['ranges']:
        if backtest_config['ranges'][k][0] == backtest_config['ranges'][k][1]:
            config[k] = backtest_config['ranges'][k][0]
        elif k in ['n_close_orders', 'leverage']:
            config[k] = tune.randint(backtest_config['ranges'][k][0], backtest_config['ranges'][k][1] + 1)
        else:
            config[k] = tune.uniform(backtest_config['ranges'][k][0], backtest_config['ranges'][k][1])
    return config


def clean_start_config(start_config: dict, config: dict, ranges: dict) -> dict:
    clean_start = {}
    for k, v in start_config.items():
        if k in config and k not in ['do_long', 'do_shrt']:
            if type(config[k]) == ray.tune.sample.Float or type(config[k]) == ray.tune.sample.Integer:
                clean_start[k] = min(max(v, ranges[k][0]), ranges[k][1])
    return clean_start


def clean_result_config(config: dict) -> dict:
    for k, v in config.items():
        if type(v) == np.float64:
            config[k] = float(v)
        if type(v) == np.int64 or type(v) == np.int32 or type(v) == np.int16 or type(v) == np.int8:
            config[k] = int(v)
    return config


def iter_slices(iterable, sliding_window_size: float, n_windows: int, yield_full: bool = True):
    for ix in np.linspace(0.0, 1 - sliding_window_size, n_windows):
        yield iterable[int(round(len(iterable) * ix)):int(round(len(iterable) * (ix + sliding_window_size)))]
    if yield_full:
        yield iterable


<<<<<<< HEAD
=======
def simple_sliding_window_wrap(config, ticks):
    sliding_window_size = config[sws] if (sws := 'sliding_window_size') in config else 0.4
    n_windows = config[nsw] if (nsw := 'n_sliding_windows') in config else 4
    test_full = config['test_full'] if 'test_full' in config else False
    results = []
    for ticks_slice in iter_slices(ticks, sliding_window_size, n_windows, yield_full=test_full):
        try:
            fills, _, did_finish = backtest(config, ticks_slice)
        except Exception as e:
            print('debug a', e, config)
        if not did_finish:
            break
        try:
            _, result_ = analyze_fills(fills, config, ticks_slice[-1][2])
        except Exception as e:
            print('b', e)
        results.append(result_)
    if results:
        result = {}
        for k in results[0]:
            try:
                if k == 'closest_liq':
                    result[k] = np.min([r[k] for r in results])
                elif 'max_hrs_no_fills' in k:
                    result[k] = np.max([r[k] for r in results])
                else:
                    result[k] = np.mean([r[k] for r in results])
            except:
                result[k] = results[0][k]
    else:
        result = get_empty_analysis()

    try:
        objective = objective_function(result, 'average_daily_gain', config)
    except Exception as e:
        print('c', e)
    tune.report(objective=objective, daily_gain=result['average_daily_gain'], closest_liquidation=result['closest_liq'],
                max_hrs_no_fills=result['max_hrs_no_fills'],
                max_hrs_no_fills_same_side=result['max_hrs_no_fills_same_side'])


>>>>>>> cc6c7ba8
def tune_report(result):
    tune.report(
        objective=result["objective_gmean"],
        daily_gain=result["daily_gains_gmean"],
        closest_liquidation=result["closest_liq"],
        max_hrs_no_fills=result["max_hrs_no_fills"],
        max_hrs_no_fills_same_side=result["max_hrs_no_fills_same_side"],
    )
<<<<<<< HEAD
=======

>>>>>>> cc6c7ba8

def backtest_tune(ticks: np.ndarray, backtest_config: dict, current_best: Union[dict, list] = None):
    config = create_config(backtest_config)
    n_days = round_((ticks[-1][2] - ticks[0][2]) / (1000 * 60 * 60 * 24), 0.1)
    backtest_config['optimize_dirpath'] = os.path.join(backtest_config['optimize_dirpath'],
                                                       ts_to_date(time())[:19].replace(':', ''), '')
    if 'iters' in backtest_config:
        iters = backtest_config['iters']
    else:
        print('Parameter iters should be defined in the configuration. Defaulting to 10.')
        iters = 10
    if 'num_cpus' in backtest_config:
        num_cpus = backtest_config['num_cpus']
    else:
        print('Parameter num_cpus should be defined in the configuration. Defaulting to 2.')
        num_cpus = 2
    n_particles = backtest_config['n_particles'] if 'n_particles' in backtest_config else 10
    phi1 = 1.4962
    phi2 = 1.4962
    omega = 0.7298
    if 'options' in backtest_config:
        phi1 = backtest_config['options']['c1']
        phi2 = backtest_config['options']['c2']
        omega = backtest_config['options']['w']
    current_best_params = []
    if current_best:
        if type(current_best) == list:
            for c in current_best:
                c = clean_start_config(c, config, backtest_config['ranges'])
                if c not in current_best_params:
                    current_best_params.append(c)
        else:
            current_best = clean_start_config(current_best, config, backtest_config['ranges'])
            current_best_params.append(current_best)

    ray.init(num_cpus=num_cpus, logging_level=logging.FATAL, log_to_driver=False)
    pso = ng.optimizers.ConfiguredPSO(transform='identity', popsize=n_particles, omega=omega, phip=phi1, phig=phi2)
    algo = NevergradSearch(optimizer=pso, points_to_evaluate=current_best_params)
    algo = ConcurrencyLimiter(algo, max_concurrent=num_cpus)
    scheduler = AsyncHyperBandScheduler()

<<<<<<< HEAD
    wfo = WFO(ticks, backtest_config, P_train=0.5).set_train_N(4)
    backtest_wrap = lambda config: tune_report(wfo.backtest(config))

=======
    if 'wfo' in config and config['wfo']:
        print('\n\nwalk forward optimization\n\n')
        wfo = WFO(ticks, backtest_config, P_train=0.5).set_train_N(4)
        backtest_wrap = lambda config: tune_report(wfo.backtest(config))
    else:
        print('\n\nsimple sliding window optimization\n\n')
        backtest_wrap = tune.with_parameters(simple_sliding_window_wrap, ticks=ticks)
>>>>>>> cc6c7ba8
    analysis = tune.run(
        backtest_wrap, metric='objective', mode='max', name='search',
        search_alg=algo, scheduler=scheduler, num_samples=iters, config=config, verbose=1,
        reuse_actors=True, local_dir=backtest_config['optimize_dirpath'],
        progress_reporter=LogReporter(metric_columns=['daily_gain',
                                                      'closest_liquidation',
                                                      'max_hrs_no_fills',
                                                      'max_hrs_no_fills_same_side',
                                                      'objective'],
<<<<<<< HEAD
        parameter_columns=[k for k in backtest_config['ranges']
                           if type(config[k]) == ray.tune.sample.Float
                           or type(config[k]) == ray.tune.sample.Integer])
=======
                                      parameter_columns=[k for k in backtest_config['ranges']
                                                         if type(config[k]) == ray.tune.sample.Float
                                                         or type(config[k]) == ray.tune.sample.Integer]),
        raise_on_failed_trial=False
>>>>>>> cc6c7ba8
    )
    ray.shutdown()
    return analysis


def save_results(analysis, backtest_config):
    df = analysis.results_df
    df.reset_index(inplace=True)
    df.rename(columns={column: column.replace('config.', '') for column in df.columns}, inplace=True)
    df = df[list(backtest_config['ranges'].keys()) + ['daily_gain', 'closest_liquidation', 'max_hrs_no_fills',
<<<<<<< HEAD
                                                      'max_hrs_no_fills_same_side', 'objective']].sort_values('objective', ascending=False)
=======
                                                      'max_hrs_no_fills_same_side', 'objective']].sort_values(
        'objective', ascending=False)
>>>>>>> cc6c7ba8
    df.to_csv(os.path.join(backtest_config['optimize_dirpath'], 'results.csv'), index=False)
    print('Best candidate found:')
    pprint.pprint(analysis.best_config)


async def main(args: list):
    backtest_config = await prep_backtest_config(args[1])
    if backtest_config['exchange'] == 'bybit' and not backtest_config['inverse']:
        print('bybit usdt linear backtesting not supported')
        return
    downloader = Downloader(backtest_config)
    ticks = await downloader.get_ticks(True)

    start_candidate = None
    if (s := '--start') in args:
        try:
            if os.path.isdir(args[args.index(s) + 1]):
                start_candidate = [json.load(open(f)) for f in glob.glob(os.path.join(args[args.index(s) + 1], '*.json'))]
                print('Starting with all configurations in directory.')
            else:
                start_candidate = json.load(open(args[args.index(s) + 1]))
                print('Starting with specified configuration.')
        except:
            print('Could not find specified configuration.')
    if start_candidate:
        analysis = backtest_tune(ticks, backtest_config, start_candidate)
    else:
        analysis = backtest_tune(ticks, backtest_config)
    save_results(analysis, backtest_config)
    plot_wrap(backtest_config, ticks, clean_result_config(analysis.best_config))


if __name__ == '__main__':
    asyncio.run(main(sys.argv))<|MERGE_RESOLUTION|>--- conflicted
+++ resolved
@@ -10,25 +10,17 @@
 
 import nevergrad as ng
 import numpy as np
-import pandas as pd
 import ray
 from ray import tune
 from ray.tune.schedulers import AsyncHyperBandScheduler
 from ray.tune.suggest import ConcurrencyLimiter
 from ray.tune.suggest.nevergrad import NevergradSearch
 
-<<<<<<< HEAD
-from backtest import backtest, plot_wrap, prep_backtest_config, prepare_result, WFO
-from downloader import Downloader
-from jitted import round_
-from passivbot import get_keys, make_get_filepath, ts_to_date
-=======
 from analyze import analyze_fills, get_empty_analysis, objective_function
 from backtest import backtest, plot_wrap
 from downloader import Downloader, prep_backtest_config
 from jitted import round_
 from passivbot import ts_to_date
->>>>>>> cc6c7ba8
 from reporter import LogReporter
 from walk_forward_optimization import WFO
 
@@ -77,8 +69,6 @@
         yield iterable
 
 
-<<<<<<< HEAD
-=======
 def simple_sliding_window_wrap(config, ticks):
     sliding_window_size = config[sws] if (sws := 'sliding_window_size') in config else 0.4
     n_windows = config[nsw] if (nsw := 'n_sliding_windows') in config else 4
@@ -120,7 +110,6 @@
                 max_hrs_no_fills_same_side=result['max_hrs_no_fills_same_side'])
 
 
->>>>>>> cc6c7ba8
 def tune_report(result):
     tune.report(
         objective=result["objective_gmean"],
@@ -129,10 +118,7 @@
         max_hrs_no_fills=result["max_hrs_no_fills"],
         max_hrs_no_fills_same_side=result["max_hrs_no_fills_same_side"],
     )
-<<<<<<< HEAD
-=======
-
->>>>>>> cc6c7ba8
+
 
 def backtest_tune(ticks: np.ndarray, backtest_config: dict, current_best: Union[dict, list] = None):
     config = create_config(backtest_config)
@@ -174,11 +160,6 @@
     algo = ConcurrencyLimiter(algo, max_concurrent=num_cpus)
     scheduler = AsyncHyperBandScheduler()
 
-<<<<<<< HEAD
-    wfo = WFO(ticks, backtest_config, P_train=0.5).set_train_N(4)
-    backtest_wrap = lambda config: tune_report(wfo.backtest(config))
-
-=======
     if 'wfo' in config and config['wfo']:
         print('\n\nwalk forward optimization\n\n')
         wfo = WFO(ticks, backtest_config, P_train=0.5).set_train_N(4)
@@ -186,7 +167,6 @@
     else:
         print('\n\nsimple sliding window optimization\n\n')
         backtest_wrap = tune.with_parameters(simple_sliding_window_wrap, ticks=ticks)
->>>>>>> cc6c7ba8
     analysis = tune.run(
         backtest_wrap, metric='objective', mode='max', name='search',
         search_alg=algo, scheduler=scheduler, num_samples=iters, config=config, verbose=1,
@@ -196,16 +176,10 @@
                                                       'max_hrs_no_fills',
                                                       'max_hrs_no_fills_same_side',
                                                       'objective'],
-<<<<<<< HEAD
-        parameter_columns=[k for k in backtest_config['ranges']
-                           if type(config[k]) == ray.tune.sample.Float
-                           or type(config[k]) == ray.tune.sample.Integer])
-=======
                                       parameter_columns=[k for k in backtest_config['ranges']
                                                          if type(config[k]) == ray.tune.sample.Float
                                                          or type(config[k]) == ray.tune.sample.Integer]),
         raise_on_failed_trial=False
->>>>>>> cc6c7ba8
     )
     ray.shutdown()
     return analysis
@@ -216,12 +190,8 @@
     df.reset_index(inplace=True)
     df.rename(columns={column: column.replace('config.', '') for column in df.columns}, inplace=True)
     df = df[list(backtest_config['ranges'].keys()) + ['daily_gain', 'closest_liquidation', 'max_hrs_no_fills',
-<<<<<<< HEAD
-                                                      'max_hrs_no_fills_same_side', 'objective']].sort_values('objective', ascending=False)
-=======
                                                       'max_hrs_no_fills_same_side', 'objective']].sort_values(
         'objective', ascending=False)
->>>>>>> cc6c7ba8
     df.to_csv(os.path.join(backtest_config['optimize_dirpath'], 'results.csv'), index=False)
     print('Best candidate found:')
     pprint.pprint(analysis.best_config)
@@ -239,7 +209,8 @@
     if (s := '--start') in args:
         try:
             if os.path.isdir(args[args.index(s) + 1]):
-                start_candidate = [json.load(open(f)) for f in glob.glob(os.path.join(args[args.index(s) + 1], '*.json'))]
+                start_candidate = [json.load(open(f)) for f in
+                                   glob.glob(os.path.join(args[args.index(s) + 1], '*.json'))]
                 print('Starting with all configurations in directory.')
             else:
                 start_candidate = json.load(open(args[args.index(s) + 1]))
